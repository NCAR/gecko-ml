--- conflicted
+++ resolved
@@ -19,11 +19,8 @@
           input_scaler (str): X Scaler object used on data to train the neural network.
           output_scaler (str): Y Scaler object used on data to train the neural network.
     """
-<<<<<<< HEAD
-    def __init__(self, neural_net_path, output_scaler, input_cols, seed=8176):
-=======
+
     def __init__(self, neural_net_path, input_scaler, output_scaler, input_cols, output_cols, seed=8176):
->>>>>>> 960355e9
 
         self.neural_net_path = neural_net_path
         self.input_cols = input_cols
@@ -88,16 +85,10 @@
         """
 
         mod = load_model(self.neural_net_path)
-<<<<<<< HEAD
-        results = np.empty((num_timesteps, starting_conds.shape[-1] - 6))
+        num_env_vars = len(self.input_cols) - len(self.output_cols)
+        results = np.empty((num_timesteps, starting_conds.shape[-1] - num_env_vars))
         new_input = np.empty((1, starting_conds.shape[-1]))
-        static_input = starting_conds[:, -6:]
-=======
-        num_env_vars = len(self.input_cols) - len(self.output_cols)
-        scaled_input = self.input_scaler.transform(starting_conds.iloc[starting_ts:seq_length, 1:-1])
-        static_input = scaled_input[:, -num_env_vars:]
-        exp = starting_conds['id'].values[0]
->>>>>>> 960355e9
+        static_input = starting_conds[:, -num_env_vars:]
 
         for i in range(num_timesteps):
 
@@ -106,36 +97,25 @@
                 pred = mod.predict(starting_conds)
                 transformed_pred = self.output_scaler.inverse_transform(pred)
                 results[i, :] = transformed_pred + initial_val
-                new_input[:, -6:] = static_input
-                new_input[:, :-6] = pred
+                new_input[:, -num_env_vars:] = static_input
+                new_input[:, :-num_env_vars] = pred
                 new_input[:, 3] = temps[i]
 
             else:
 
                 pred = mod.predict(new_input)
-<<<<<<< HEAD
                 transformed_pred = self.output_scaler.inverse_transform(pred)
                 results[i, :] = transformed_pred + results[i - 1, :]
 
                 if i < range(num_timesteps)[-1]:
-                    new_input[:, -6:] = static_input
-                    new_input[:, :-6] = pred
+                    new_input[:, -num_env_vars:] = static_input
+                    new_input[:, :-num_env_vars] = pred
                     new_input[:, 3] = temps[i]
 
         results_df = pd.DataFrame(results)
         results_df['Time [s]'] = time_series.values
         results_df['id'] = exp
 
-=======
-                new_input = np.concatenate([pred, static_input], axis=1)
-                pred_array = np.concatenate([pred_array, pred], axis=0)
-
-        results = pd.DataFrame(self.output_scaler.inverse_transform(pred_array))
-        results.columns = starting_conds.columns[1:-(num_env_vars + 1)]
-        results['id'] = exp
-        results['Time [s]'] = time_series
-        results = results.reset_index(drop=True)
->>>>>>> 960355e9
         del mod
         tf.keras.backend.clear_session()
         gc.collect()
@@ -255,15 +235,9 @@
         num_env_vars = len(self.input_cols) - len(self.output_cols)
         mod = load_model(self.neural_net_path)
         ts = num_timesteps - self.seq_length + 1
-<<<<<<< HEAD
-        results = np.empty((ts, starting_conds.shape[-1] - 6))
-        new_input_single = np.empty((1, 1, starting_conds.shape[-1]))
-        static_input = starting_conds[0, 0, -6:]
-=======
         results = np.empty((ts, starting_conds.shape[2] - num_env_vars))
         new_input_single = np.empty((1, 1, starting_conds.shape[2]))
         static_input = starting_conds[0, 0, -num_env_vars:]
->>>>>>> 960355e9
 
         for i in range(ts):
 
