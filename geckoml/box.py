--- conflicted
+++ resolved
@@ -1,21 +1,12 @@
 import pandas as pd
 import numpy as np
-<<<<<<< HEAD
 from tensorflow.keras.models import load_model
 from tensorflow.python.framework.ops import disable_eager_execution
-=======
 import random
-import gc
-import tensorflow as tf
-from tensorflow.keras.models import load_model
-from tensorflow.python.framework.ops import disable_eager_execution
 from .data import inverse_log_transform
 import torch
-
 from sklearn.metrics import mean_squared_error, mean_absolute_error
 from geckoml.metrics import get_stability
-
->>>>>>> 6323d3d7
 
 disable_eager_execution()
 
@@ -79,12 +70,9 @@
             new_input[:, out_col_idx] = pred
             pred_array[:, time_step, :] = pred
 
-<<<<<<< HEAD
         preds_df = pd.DataFrame(data=pred_array.reshape(-1, len(self.output_cols)),
                                 columns=raw_val_output.columns, index=raw_val_output.index)
         return truth, preds_df
-=======
-        return sc
 
     
 ### Add trainer classes for training and validation mode
@@ -277,5 +265,4 @@
     box_mae = np.mean(box_loss_mae)
     scaled_box_mae = np.mean(epoch_loss)
     
-    return scaled_box_mae, box_mae, preds, truth
->>>>>>> 6323d3d7
+    return scaled_box_mae, box_mae, preds, truth