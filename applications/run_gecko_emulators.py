--- conflicted
+++ resolved
@@ -34,11 +34,7 @@
     output_cols = config['output_vars']
     ensemble_members = config['ensemble_members']
     seed = config['random_seed']
-<<<<<<< HEAD
-
-=======
     
->>>>>>> 113e8fb6
     np.random.seed(seed)
 
     # Read validation data and scaler objects
