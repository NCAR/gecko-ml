species: 'dodecane'
dir_path: '/glade/p/cisl/aiml/gecko/ML2019_dodecane_postproc/'
output_path: '/glade/work/cbecker/gecko-ml/save_out/'
summary_file: 'C02000_Exp_List_ML2019_dodecane_v1_LatinHyperCube.csv'
aggregate_bins: True
save_models: True
ensemble_members: 3 # set to 1 for a single run
seq_length: 20 # only used with recurrent networks
scaler_type: "QuantileTransformer"
bin_prefix: ['Gas [ug/m3]', 'Aerosol [ug_m3]']
min_exp: 0
max_exp: 1999
<<<<<<< HEAD
num_exps: 100
=======
num_exps: 20
>>>>>>> 960355e9
input_vars: [
    'Time [s]',
    'Precursor [ug/m3]',
    'Gas [ug/m3]',
    'Aerosol [ug_m3]',
    'temperature (K)',
    'solar zenith angle (degree)',
    'pre-existing aerosols (ug/m3)',
    'o3 (ppb)',
    'nox (ppb)',
    'oh (10^6 molec/cm3)',
    'id']
output_vars: [
    'Time [s]',
    'Precursor [ug/m3]',
    'Gas [ug/m3]',
    'Aerosol [ug_m3]',
    'id']
model_configurations:
  single_ts_models:
    dnn_1:
      hidden_layers: 1
      hidden_neurons: 100
      activation: "relu"
      output_activation: "linear"
      optimizer: "adam"
      loss: "mse"
      lr: 0.00005
      batch_size: 256
      use_noise: False
      noise_sd: 0.01
      epochs: 10
      use_dropout: False
      dropout_alpha: 0.1
      l2_weight: 0.01
      sgd_momentum: 0.9
      adam_beta_1: 0.9
      adam_beta_2: 0.999
      decay: 0
      verbose:  1
      classifier: False
  multi_ts_models:
    lstm_1:
      hidden_layers: 1
      hidden_neurons: 100
      activation: "tanh"
      output_activation: "tanh"
      optimizer: "adam"
      loss: "mse"
      lr: 0.0001
      batch_size: 2048
      use_noise: False
      noise_sd: 0.01
      epochs: 10
      dropout_alpha: 0.2
      l2_weight: 0.01
      sgd_momentum: 0.9
      adam_beta_1: 0.9
      adam_beta_2: 0.999
      decay: 0
      verbose: 1
      classifier: False
<|MERGE_RESOLUTION|>--- conflicted
+++ resolved
@@ -10,11 +10,7 @@
 bin_prefix: ['Gas [ug/m3]', 'Aerosol [ug_m3]']
 min_exp: 0
 max_exp: 1999
-<<<<<<< HEAD
-num_exps: 100
-=======
 num_exps: 20
->>>>>>> 960355e9
 input_vars: [
     'Time [s]',
     'Precursor [ug/m3]',
