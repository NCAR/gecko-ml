--- conflicted
+++ resolved
@@ -57,13 +57,9 @@
                 for member in range(ensemble_members):
                     nnet_path = '{}models/{}_{}_{}/'.format(output_path, species, model_name, member)
                     mod = GeckoBoxEmulator(neural_net_path=nnet_path, output_scaler=y_scaler,
-<<<<<<< HEAD
-                                           input_cols=input_cols)
+                                           input_scaler=x_scaler, input_cols=input_cols, output_cols=output_cols)
+                    
                     box_preds = mod.run_ensemble(client=client, data=scaled_val_in, out_data=val_out,
-=======
-                                           input_scaler=x_scaler, input_cols=input_cols, output_cols=output_cols)
-                    box_preds = mod.run_ensemble(client=client, data=scaled_val_in,
->>>>>>> 960355e9
                                                  num_timesteps=time_steps, num_exps=num_exps)
                     y_true, y_preds = match_true_exps(truth=val_out, preds=box_preds, num_timesteps=time_steps,
                                                       seq_length=seq_length)
