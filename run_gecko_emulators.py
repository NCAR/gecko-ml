import argparse
import pandas as pd
import yaml
import time
<<<<<<< HEAD
import tensorflow as tf
from geckoml.box import GeckoBoxEmulator
from geckoml.metrics import ensembled_box_metrics, mae_time_series, match_true_exps

gpus  = tf.config.experimental.list_physical_devices('GPU')
for device in gpus:
    print(device)
    tf.config.experimental.set_memory_growth(device, True)

start = time.time()
=======
from geckoml.box import GeckoBoxEmulator
from geckoml.data import get_starting_conds
>>>>>>> 8dd3911a

start = time.time()

def main():
<<<<<<< HEAD
=======
    
>>>>>>> 8dd3911a
    # read YAML config as provided arg
    parser = argparse.ArgumentParser()
    parser.add_argument("-c", "--config", default="agg_config.yml", help="Path to config file")
    args = parser.parse_args()
    with open(args.config) as config_file:
        config = yaml.load(config_file)
<<<<<<< HEAD

    # Extract config arguments
    species = config['species']
=======
    
    # Extract config arguments and validate if necessary
    species = config['species']
    dir_path = config['dir_path']
    summary_file = config['summary_file']
    aggregate_bins = config['aggregate_bins']
    bin_prefix = config['bin_prefix']
    input_vars = config['input_vars']
    output_vars = config['output_vars']
>>>>>>> 8dd3911a
    output_path = config['output_path']
    x_scaler = output_path + config['x_scaler']
    y_scaler = output_path + config['y_scaler']
    nnet = output_path + config['nnet']
<<<<<<< HEAD
    time_steps = config['time_steps']
    num_exps = config['num_exps']
    output_cols = config["output_vars"]

    val_in = pd.read_parquet('{}in_val_{}.parquet'.format(output_path, species))
    val_out = pd.read_parquet('{}out_val_{}.parquet'.format(output_path, species))

    # Run multiple GECKO experiments in parallel
    mod = GeckoBoxEmulator(neural_net_path=nnet, input_scaler_path=x_scaler, output_scaler_path=y_scaler)
    box_preds = mod.run_ensemble(data=val_in, num_timesteps=time_steps, num_exps=num_exps)

    y_true, y_preds = match_true_exps(truth=val_out, preds=box_preds, num_timesteps=time_steps)

    hd, rmse = ensembled_box_metrics(y_true, y_preds)
    print('Hellenger Distance: {}'.format(hd))
    print('RMSE: {}'.format(rmse))

    mae = mae_time_series(y_true, y_preds, output_cols)
    ax = mae.plot()
    ax.set_title('MAE per Timestep')
    fig = ax.get_figure()
    fig.savefig('{}{}mae_timeseries.png'.format(output_path, species), bbox_inches='tight')

    print('Completed in {0:0.1f} seconds'.format(time.time() - start))
    return
=======
    
    exp_num = 299
    start_timestep = 0
    total_timesteps = 1439
    
    # single experiment example 
    # We will want to run multiple GECKO experiments in parallel
    
    starting_conditions = get_starting_conds(dir_path, summary_file, bin_prefix, input_vars,
                    output_vars, aggregate_bins, species, exp_num, start_timestep)
>>>>>>> 8dd3911a

    mod = GeckoBoxEmulator(neural_net_path=nnet, input_scaler_path=x_scaler, output_scaler_path=y_scaler)
    box_preds = mod.predict(starting_conditions, total_timesteps)
    
    print('Completed in {0:0.1f} seconds'.format(time.time() - start))
    print(box_preds.shape)
    
    return

if __name__ == "__main__":
    main()<|MERGE_RESOLUTION|>--- conflicted
+++ resolved
@@ -2,7 +2,6 @@
 import pandas as pd
 import yaml
 import time
-<<<<<<< HEAD
 import tensorflow as tf
 from geckoml.box import GeckoBoxEmulator
 from geckoml.metrics import ensembled_box_metrics, mae_time_series, match_true_exps
@@ -13,44 +12,23 @@
     tf.config.experimental.set_memory_growth(device, True)
 
 start = time.time()
-=======
-from geckoml.box import GeckoBoxEmulator
-from geckoml.data import get_starting_conds
->>>>>>> 8dd3911a
 
-start = time.time()
 
 def main():
-<<<<<<< HEAD
-=======
-    
->>>>>>> 8dd3911a
+
     # read YAML config as provided arg
     parser = argparse.ArgumentParser()
     parser.add_argument("-c", "--config", default="agg_config.yml", help="Path to config file")
     args = parser.parse_args()
     with open(args.config) as config_file:
         config = yaml.load(config_file)
-<<<<<<< HEAD
-
-    # Extract config arguments
-    species = config['species']
-=======
     
     # Extract config arguments and validate if necessary
     species = config['species']
-    dir_path = config['dir_path']
-    summary_file = config['summary_file']
-    aggregate_bins = config['aggregate_bins']
-    bin_prefix = config['bin_prefix']
-    input_vars = config['input_vars']
-    output_vars = config['output_vars']
->>>>>>> 8dd3911a
     output_path = config['output_path']
     x_scaler = output_path + config['x_scaler']
     y_scaler = output_path + config['y_scaler']
     nnet = output_path + config['nnet']
-<<<<<<< HEAD
     time_steps = config['time_steps']
     num_exps = config['num_exps']
     output_cols = config["output_vars"]
@@ -76,26 +54,7 @@
 
     print('Completed in {0:0.1f} seconds'.format(time.time() - start))
     return
-=======
-    
-    exp_num = 299
-    start_timestep = 0
-    total_timesteps = 1439
-    
-    # single experiment example 
-    # We will want to run multiple GECKO experiments in parallel
-    
-    starting_conditions = get_starting_conds(dir_path, summary_file, bin_prefix, input_vars,
-                    output_vars, aggregate_bins, species, exp_num, start_timestep)
->>>>>>> 8dd3911a
 
-    mod = GeckoBoxEmulator(neural_net_path=nnet, input_scaler_path=x_scaler, output_scaler_path=y_scaler)
-    box_preds = mod.predict(starting_conditions, total_timesteps)
-    
-    print('Completed in {0:0.1f} seconds'.format(time.time() - start))
-    print(box_preds.shape)
-    
-    return
 
 if __name__ == "__main__":
     main()